import { JWT } from "next-auth/jwt";
import type { Message } from "src/types/Conversation";
import type { BackendUser } from "src/types/Users";

export class OasstError {
  message: string;
  errorCode: number;
  httpStatusCode: number;

  constructor(message: string, errorCode: number, httpStatusCode?: number) {
    this.message = message;
    this.errorCode = errorCode;
    this.httpStatusCode = httpStatusCode;
  }
}

/**
 * Reports the Backend's knowledge of a user.
 */
export interface BackendUser {
  /**
   * The user's unique ID according to the `auth_method`.
   */
  id: string;

  /**
   * The user's set name
   */
  display_name: string;

  /**
   * The authorization method.  One of:
   *   - discord
   *   - local
   */
  auth_method: string;

  /**
   * The backend's UUID for this user.
   */
  user_id: string;

  /**
   * Arbitrary notes about the user.
   */
  notes: string;

  /**
   * True when the user is able to access the platform.  False otherwise.
   */
  enabled: boolean;

  /**
   * True when the user is marked for deletion.  False otherwise.
   */
  deleted: boolean;
}

export class OasstApiClient {
  constructor(private readonly oasstApiUrl: string, private readonly oasstApiKey: string) {}

  private async post(path: string, body: any): Promise<any> {
    const resp = await fetch(`${this.oasstApiUrl}${path}`, {
      method: "POST",
      headers: {
        "X-API-Key": this.oasstApiKey,
        "Content-Type": "application/json",
      },
      body: JSON.stringify(body),
    });

    if (resp.status === 204) {
      return null;
    }

    if (resp.status >= 300) {
      const errorText = await resp.text();
      let error: any;
      try {
        error = JSON.parse(errorText);
      } catch (e) {
        throw new OasstError(errorText, 0, resp.status);
      }
      throw new OasstError(error.message ?? error, error.error_code, resp.status);
    }

    return await resp.json();
  }

  private async put(path: string): Promise<any> {
    const resp = await fetch(`${this.oasstApiUrl}${path}`, {
      method: "PUT",
      headers: {
        "X-API-Key": this.oasstApiKey,
      },
    });

    if (resp.status === 204) {
      return null;
    }

    if (resp.status >= 300) {
      const errorText = await resp.text();
      let error: any;
      try {
        error = JSON.parse(errorText);
      } catch (e) {
        throw new OasstError(errorText, 0, resp.status);
      }
      throw new OasstError(error.message ?? error, error.error_code, resp.status);
    }

    return await resp.json();
  }

  private async get(path: string): Promise<any> {
    const resp = await fetch(`${this.oasstApiUrl}${path}`, {
      method: "GET",
      headers: {
        "X-API-Key": this.oasstApiKey,
        "Content-Type": "application/json",
      },
    });

    if (resp.status === 204) {
      return null;
    }

    if (resp.status >= 300) {
      const errorText = await resp.text();
      let error: any;
      try {
        error = JSON.parse(errorText);
      } catch (e) {
        throw new OasstError(errorText, 0, resp.status);
      }
      throw new OasstError(error.message ?? error, error.error_code, resp.status);
    }

    return await resp.json();
  }

  // TODO return a strongly typed Task?
  // This method is used to store a task in RegisteredTask.task.
  // This is a raw Json type, so we can't use it to strongly type the task.
  async fetchTask(taskType: string, userToken: JWT): Promise<any> {
    return this.post("/api/v1/tasks/", {
      type: taskType,
      user: {
        id: userToken.sub,
        display_name: userToken.name || userToken.email,
        auth_method: "local",
      },
    });
  }

  async ackTask(taskId: string, messageId: string): Promise<void> {
    return this.post(`/api/v1/tasks/${taskId}/ack`, {
      message_id: messageId,
    });
  }

  async nackTask(taskId: string, reason: string): Promise<void> {
    return this.post(`/api/v1/tasks/${taskId}/nack`, {
      reason,
    });
  }

  // TODO return a strongly typed Task?
  // This method is used to record interaction with task while fetching next task.
  // This is a raw Json type, so we can't use it to strongly type the task.
  async interactTask(
    updateType: string,
    taskId: string,
    messageId: string,
    userMessageId: string,
    content: object,
    userToken: JWT
  ): Promise<any> {
    return this.post("/api/v1/tasks/interaction", {
      type: updateType,
      user: {
        id: userToken.sub,
        display_name: userToken.name || userToken.email,
        auth_method: "local",
      },
      task_id: taskId,
      message_id: messageId,
      user_message_id: userMessageId,
      ...content,
    });
  }

<<<<<<< HEAD
  async fetch_user(user_id: string): Promise<BackendUser> {
    return this.get(`/api/v1/users/users/${user_id}`);
  }

  async fetch_users(max_count: number): Promise<BackendUser[]> {
    return this.get(`/api/v1/frontend_users/?max_count=${max_count}`);
  }

  async fetch_user_messages(user_id: string): Promise<Message[]> {
    return this.get(`/api/v1/users/${user_id}/messages`);
  }

  async set_user_status(user_id: string, is_enabled: boolean, notes): Promise<void> {
    return this.put(`/api/v1/users/users/${user_id}?enabled=${is_enabled}&notes=${notes}`);
  }

  //Fetch valid labels. This is called every task. though the call may be redundant
  //keeping this for future where the valid labels may change per task
  async fetch_valid_text(): Promise<void> {
=======
  /**
   * Returns the valid labels for messages.
   */
  async fetch_valid_text(): Promise<any> {
>>>>>>> 58cbc50b
    return this.get(`/api/v1/text_labels/valid_labels`);
  }

  /**
   * Returns the current leaderboard ranking.
   */
  async fetch_leaderboard(): Promise<any> {
    return this.get(`/api/v1/experimental/leaderboards/create/assistant`);
  }
}

const oasstApiClient = new OasstApiClient(process.env.FASTAPI_URL, process.env.FASTAPI_KEY);

export { oasstApiClient };<|MERGE_RESOLUTION|>--- conflicted
+++ resolved
@@ -191,7 +191,6 @@
     });
   }
 
-<<<<<<< HEAD
   async fetch_user(user_id: string): Promise<BackendUser> {
     return this.get(`/api/v1/users/users/${user_id}`);
   }
@@ -208,15 +207,10 @@
     return this.put(`/api/v1/users/users/${user_id}?enabled=${is_enabled}&notes=${notes}`);
   }
 
-  //Fetch valid labels. This is called every task. though the call may be redundant
-  //keeping this for future where the valid labels may change per task
-  async fetch_valid_text(): Promise<void> {
-=======
   /**
    * Returns the valid labels for messages.
    */
   async fetch_valid_text(): Promise<any> {
->>>>>>> 58cbc50b
     return this.get(`/api/v1/text_labels/valid_labels`);
   }
 
