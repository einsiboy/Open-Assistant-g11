import {
  Avatar,
  Box,
  Link,
  Menu,
  MenuButton,
  MenuDivider,
  MenuGroup,
  MenuItem,
  MenuList,
  Text,
  useColorModeValue,
} from "@chakra-ui/react";
import { AlertTriangle, Layout, LogOut, Settings, Shield } from "lucide-react";
import NextLink from "next/link";
import { signOut, useSession } from "next-auth/react";
import { useTranslation } from "next-i18next";
import React, { ElementType, useCallback } from "react";

interface MenuOption {
  name: string;
  href: string;
  icon: ElementType;
  isExternal: boolean;
}

export function UserMenu() {
  const { t } = useTranslation();
  const borderColor = useColorModeValue("gray.300", "gray.600");
  const handleSignOut = useCallback(() => {
    signOut({ callbackUrl: "/" });
  }, []);
  const { data: session, status } = useSession();

  if (!session || status !== "authenticated") {
    return null;
  }
  const options: MenuOption[] = [
    {
      name: t("dashboard"),
      href: "/dashboard",
<<<<<<< HEAD
      icon: FiLayout,
=======
      desc: t("dashboard"),
      icon: Layout,
>>>>>>> 2c0e86c2
      isExternal: false,
    },
    {
      name: t("account_settings"),
      href: "/account",
<<<<<<< HEAD
      icon: FiSettings,
=======
      desc: t("account_settings"),
      icon: Settings,
>>>>>>> 2c0e86c2
      isExternal: false,
    },
    {
      name: t("report_a_bug"),
      href: "https://github.com/LAION-AI/Open-Assistant/issues/new/choose",
<<<<<<< HEAD
      icon: FiAlertTriangle,
=======
      desc: t("report_a_bug"),
      icon: AlertTriangle,
>>>>>>> 2c0e86c2
      isExternal: true,
    },
  ];

  if (session.user.role === "admin") {
    options.unshift({
      name: t("admin_dashboard"),
      href: "/admin",
<<<<<<< HEAD
      icon: FiShield,
=======
      desc: t("admin_dashboard"),
      icon: Shield,
>>>>>>> 2c0e86c2
      isExternal: false,
    });
  }

  return (
    <Menu>
      <MenuButton border="solid" borderRadius="full" borderWidth="thin" borderColor={borderColor}>
        <Box display="flex" alignItems="center" gap="3" p="1" paddingRight={[1, 1, 1, 6, 6]}>
          <Avatar size="sm" bgImage={session.user.image}></Avatar>
          <Text data-cy="username" className="hidden lg:flex">
            {session.user.name || "New User"}
          </Text>
        </Box>
      </MenuButton>
      <MenuList p="2" borderRadius="xl" shadow="none">
        <Box display="flex" flexDirection="column" alignItems="center" borderRadius="md" p="4">
          <Text>{session.user.name}</Text>
          {/* <Text color="blue.500" fontWeight="bold" fontSize="xl">
            3,200
          </Text> */}
        </Box>
        <MenuDivider />
        <MenuGroup>
          {options.map((item) => (
            <Link
              key={item.name}
              as={item.isExternal ? "a" : NextLink}
              isExternal={item.isExternal}
              href={item.href}
              _hover={{ textDecoration: "none" }}
            >
              <MenuItem gap="3" borderRadius="md" p="4">
                <item.icon size="1em" className="text-blue-500" aria-hidden="true" />
                <Text>{item.name}</Text>
              </MenuItem>
            </Link>
          ))}
        </MenuGroup>
        <MenuDivider />
        <MenuItem gap="3" borderRadius="md" p="4" onClick={handleSignOut}>
          <LogOut size="1em" className="text-blue-500" aria-hidden="true" />
          <Text>{t("sign_out")}</Text>
        </MenuItem>
      </MenuList>
    </Menu>
  );
}

export default UserMenu;<|MERGE_RESOLUTION|>--- conflicted
+++ resolved
@@ -39,34 +39,19 @@
     {
       name: t("dashboard"),
       href: "/dashboard",
-<<<<<<< HEAD
-      icon: FiLayout,
-=======
-      desc: t("dashboard"),
       icon: Layout,
->>>>>>> 2c0e86c2
       isExternal: false,
     },
     {
       name: t("account_settings"),
       href: "/account",
-<<<<<<< HEAD
-      icon: FiSettings,
-=======
-      desc: t("account_settings"),
       icon: Settings,
->>>>>>> 2c0e86c2
       isExternal: false,
     },
     {
       name: t("report_a_bug"),
       href: "https://github.com/LAION-AI/Open-Assistant/issues/new/choose",
-<<<<<<< HEAD
-      icon: FiAlertTriangle,
-=======
-      desc: t("report_a_bug"),
       icon: AlertTriangle,
->>>>>>> 2c0e86c2
       isExternal: true,
     },
   ];
@@ -75,12 +60,7 @@
     options.unshift({
       name: t("admin_dashboard"),
       href: "/admin",
-<<<<<<< HEAD
-      icon: FiShield,
-=======
-      desc: t("admin_dashboard"),
       icon: Shield,
->>>>>>> 2c0e86c2
       isExternal: false,
     });
   }
