# -*- coding: utf-8 -*-
from datetime import datetime
from typing import Optional
from uuid import UUID, uuid4

import sqlalchemy as sa
import sqlalchemy.dialects.postgresql as pg
from sqlmodel import Field, Index, SQLModel

from .payload_column_type import PayloadContainer, payload_column_type


class Post(SQLModel, table=True):
    __tablename__ = "post"
    __table_args__ = (Index("ix_post_frontend_post_id", "api_client_id", "frontend_post_id", unique=True),)

    id: Optional[UUID] = Field(
        sa_column=sa.Column(
            pg.UUID(as_uuid=True), primary_key=True, default=uuid4, server_default=sa.text("gen_random_uuid()")
        ),
    )
    parent_id: UUID = Field(nullable=True)
    thread_id: UUID = Field(nullable=False, index=True)
    workpackage_id: UUID = Field(nullable=True, index=True)
    person_id: UUID = Field(nullable=True, foreign_key="person.id", index=True)
    role: str = Field(nullable=False, max_length=128)
    api_client_id: UUID = Field(nullable=False, foreign_key="api_client.id")
    frontend_post_id: str = Field(max_length=200, nullable=False)
    created_date: Optional[datetime] = Field(
        sa_column=sa.Column(sa.DateTime(), nullable=False, server_default=sa.func.current_timestamp())
    )
    payload_type: str = Field(nullable=False, max_length=200)
    payload: PayloadContainer = Field(sa_column=sa.Column(payload_column_type(PayloadContainer), nullable=True))
<<<<<<< HEAD
    lang: str = Field(nullable=False, max_length=200, default="en-US")
=======
    depth: int = Field(sa_column=sa.Column(sa.Integer, default=0, server_default=sa.text("0"), nullable=False))
    children_count: int = Field(sa_column=sa.Column(sa.Integer, default=0, server_default=sa.text("0"), nullable=False))
>>>>>>> a4e5f566
<|MERGE_RESOLUTION|>--- conflicted
+++ resolved
@@ -31,9 +31,6 @@
     )
     payload_type: str = Field(nullable=False, max_length=200)
     payload: PayloadContainer = Field(sa_column=sa.Column(payload_column_type(PayloadContainer), nullable=True))
-<<<<<<< HEAD
     lang: str = Field(nullable=False, max_length=200, default="en-US")
-=======
     depth: int = Field(sa_column=sa.Column(sa.Integer, default=0, server_default=sa.text("0"), nullable=False))
-    children_count: int = Field(sa_column=sa.Column(sa.Integer, default=0, server_default=sa.text("0"), nullable=False))
->>>>>>> a4e5f566
+    children_count: int = Field(sa_column=sa.Column(sa.Integer, default=0, server_default=sa.text("0"), nullable=False))